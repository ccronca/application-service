--- conflicted
+++ resolved
@@ -503,7 +503,6 @@
 			Context:       gitOpsContext,
 		}
 
-<<<<<<< HEAD
 		// Create a Kubernetes job (with random string appended to name to ensure uniqueness) to generate the GitOps resources
 		jobName := component.GetName()
 		if len(jobName) > 57 {
@@ -526,29 +525,6 @@
 		}
 
 		r.CleanUpJobAndReturn(log, jobName, jobNamespace, nil)
-=======
-	deployAssociatedComponents, err := devfileParser.GetDeployComponents(compDevfileData)
-	if err != nil {
-		log.Error(err, "unable to get deploy components")
-		return err
-	}
-
-	kubernetesResources, err := devfile.GetResourceFromDevfile(log, compDevfileData, deployAssociatedComponents, component.Name, component.Spec.ContainerImage)
-	if err != nil {
-		log.Error(err, "unable to get kubernetes resources from the devfile outerloop components")
-		return err
-	}
-
-	// Generate and push the gitops resources
-	gitopsConfig := prepare.PrepareGitopsConfig(ctx, r.Client, *component)
-	mappedGitOpsComponent := util.GetMappedGitOpsComponent(*component, kubernetesResources)
-
-	err = r.Generator.CloneGenerateAndPush(tempDir, gitOpsURL, mappedGitOpsComponent, r.AppFS, gitOpsBranch, gitOpsContext, false)
-	if err != nil {
-		log.Error(err, "unable to generate gitops resources due to error")
-		return err
-	}
->>>>>>> ab24f58d
 
 	}
 
