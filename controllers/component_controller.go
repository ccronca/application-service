/*
Copyright 2021-2022 Red Hat, Inc.

Licensed under the Apache License, Version 2.0 (the "License");
you may not use this file except in compliance with the License.
You may obtain a copy of the License at

    http://www.apache.org/licenses/LICENSE-2.0

Unless required by applicable law or agreed to in writing, software
distributed under the License is distributed on an "AS IS" BASIS,
WITHOUT WARRANTIES OR CONDITIONS OF ANY KIND, either express or implied.
See the License for the specific language governing permissions and
limitations under the License.
*/

package controllers

import (
	"context"
	"fmt"
	"reflect"
	"time"

	corev1 "k8s.io/api/core/v1"
	"k8s.io/apimachinery/pkg/api/errors"
	metav1 "k8s.io/apimachinery/pkg/apis/meta/v1"
	"k8s.io/apimachinery/pkg/runtime"
	"k8s.io/apimachinery/pkg/types"
	"k8s.io/client-go/util/workqueue"
	ctrl "sigs.k8s.io/controller-runtime"
	"sigs.k8s.io/controller-runtime/pkg/builder"
	"sigs.k8s.io/controller-runtime/pkg/client"
	"sigs.k8s.io/controller-runtime/pkg/controller"
	"sigs.k8s.io/controller-runtime/pkg/controller/controllerutil"
	"sigs.k8s.io/controller-runtime/pkg/predicate"
	"sigs.k8s.io/yaml"

	"github.com/devfile/api/v2/pkg/attributes"
	data "github.com/devfile/library/pkg/devfile/parser/data"
	"github.com/go-logr/logr"
	kcpclient "github.com/kcp-dev/apimachinery/pkg/client"
	"github.com/kcp-dev/logicalcluster"
	routev1 "github.com/openshift/api/route/v1"

	appstudiov1alpha1 "github.com/redhat-appstudio/application-service/api/v1alpha1"
	"github.com/redhat-appstudio/application-service/gitops"
	"github.com/redhat-appstudio/application-service/gitops/prepare"
	devfile "github.com/redhat-appstudio/application-service/pkg/devfile"
	"github.com/redhat-appstudio/application-service/pkg/spi"
	"github.com/redhat-appstudio/application-service/pkg/util"
	"github.com/redhat-appstudio/application-service/pkg/util/ioutils"

	"github.com/spf13/afero"
)

// ComponentReconciler reconciles a Component object
type ComponentReconciler struct {
	client.Client
	Scheme          *runtime.Scheme
	Log             logr.Logger
	GitToken        string
	GitHubOrg       string
	ImageRepository string
	Executor        gitops.Executor
	AppFS           afero.Afero
	SPIClient       spi.SPI
}

//+kubebuilder:rbac:groups=appstudio.redhat.com,resources=components,verbs=get;list;watch;create;update;patch;delete
//+kubebuilder:rbac:groups=appstudio.redhat.com,resources=components/status,verbs=get;update;patch
//+kubebuilder:rbac:groups=appstudio.redhat.com,resources=components/finalizers,verbs=update
//+kubebuilder:rbac:groups=core,resources=configmaps,verbs=get;list;watch
//+kubebuilder:rbac:groups=core,resources=secrets,verbs=get;list;watch

// Reconcile is part of the main kubernetes reconciliation loop which aims to
// move the current state of the cluster closer to the desired state.
// TODO(user): Modify the Reconcile function to compare the state specified by
// the Component object against the actual cluster state, and then
// perform operations to make the cluster state reflect the state specified by
// the user.
//
// For more details, check Reconcile and its Result here:
// - https://pkg.go.dev/sigs.k8s.io/controller-runtime@v0.9.2/pkg/reconcile
func (r *ComponentReconciler) Reconcile(ctx context.Context, req ctrl.Request) (ctrl.Result, error) {
	log := r.Log.WithValues("Component", req.NamespacedName).WithValues("clusterName", req.ClusterName)
	ctx = kcpclient.WithCluster(ctx, logicalcluster.New(req.ClusterName))

	// Fetch the Component instance
	var component appstudiov1alpha1.Component
	err := r.Get(ctx, req.NamespacedName, &component)
	if err != nil {
		if errors.IsNotFound(err) {
			// Request object not found, could have been deleted after reconcile request.
			// Owned objects are automatically garbage collected. For additional cleanup logic use finalizers.
			// Return and don't requeue
			return ctrl.Result{}, nil
		}
		// Error reading the object - requeue the request.
		return ctrl.Result{}, err
	}

	// Get the Application CR
	hasApplication := appstudiov1alpha1.Application{}
	err = r.Get(ctx, types.NamespacedName{Name: component.Spec.Application, Namespace: component.Namespace}, &hasApplication)
	if err != nil && !containsString(component.GetFinalizers(), compFinalizerName) {
		// only requeue if there is no finalizer attached ie; first time component create
		log.Error(err, fmt.Sprintf("Unable to get the Application %s, requeueing %v", component.Spec.Application, req.NamespacedName))
		r.SetCreateConditionAndUpdateCR(ctx, req, &component, err)
		return ctrl.Result{}, err
	}

	// If the Application CR devfile status is empty, requeue
	if hasApplication.Status.Devfile == "" && !containsString(component.GetFinalizers(), compFinalizerName) {
		log.Error(err, fmt.Sprintf("Application devfile model is empty. Before creating a Component, an instance of Application should be created. Requeueing %v", req.NamespacedName))
		err := fmt.Errorf("application devfile model is empty")
		r.SetCreateConditionAndUpdateCR(ctx, req, &component, err)
		return ctrl.Result{}, err
	}

	// Check if the Component CR is under deletion
	// If so: Remove the project from the Application devfile, remove the component dir from the Gitops repo and remove the finalizer.
	if component.ObjectMeta.DeletionTimestamp.IsZero() {
		if !containsString(component.GetFinalizers(), compFinalizerName) {
			ownerReference := metav1.OwnerReference{
				APIVersion: hasApplication.APIVersion,
				Kind:       hasApplication.Kind,
				Name:       hasApplication.Name,
				UID:        hasApplication.UID,
			}
			component.SetOwnerReferences(append(component.GetOwnerReferences(), ownerReference))

			// Attach the finalizer and return to reset the reconciler loop
			err := r.AddFinalizer(ctx, &component)
			if err != nil {
				return ctrl.Result{}, err
			}
			log.Info(fmt.Sprintf("added the finalizer %v", req.NamespacedName))
		}
	} else {
		if hasApplication.Status.Devfile != "" && len(component.Status.Conditions) > 0 && component.Status.Conditions[len(component.Status.Conditions)-1].Status == metav1.ConditionTrue && containsString(component.GetFinalizers(), compFinalizerName) {
			// only attempt to finalize and update the gitops repo if an Application is present & the previous Component status is good
			// A finalizer is present for the Component CR, so make sure we do the necessary cleanup steps
			if err := r.Finalize(ctx, &component, &hasApplication); err != nil {
				// if fail to delete the external dependency here, log the error, but don't return error
				// Don't want to get stuck in a cycle of repeatedly trying to update the repository and failing
				log.Error(err, "Unable to update GitOps repository for component %v in namespace %v", component.GetName(), component.GetNamespace())
			}
		}

		// Remove the finalizer if no Application is present or an Application is present at this stage
		if containsString(component.GetFinalizers(), compFinalizerName) {
			// remove the finalizer from the list and update it.
			controllerutil.RemoveFinalizer(&component, compFinalizerName)
			if err := r.Update(ctx, &component); err != nil {
				return ctrl.Result{}, err
			}
		}
	}

	log.Info(fmt.Sprintf("Starting reconcile loop for %v", req.NamespacedName))

	if component.Spec.ContainerImage == "" {
		component.Spec.ContainerImage = r.ImageRepository + ":" + component.Namespace + "-" + component.Name
		if err := r.Client.Update(ctx, &component); err != nil {
			log.Error(err, fmt.Sprintf("Failed to set default component image: %s", component.Spec.ContainerImage))
			return ctrl.Result{}, err
		}
		log.Info(fmt.Sprintf("Set component image to default value: %s", component.Spec.ContainerImage))
		return ctrl.Result{Requeue: true}, nil
	}

	// If the devfile hasn't been populated, the CR was just created
	var gitToken string
	if component.Status.Devfile == "" {

		source := component.Spec.Source

		var compDevfileData data.DevfileData
		if source.GitSource != nil && source.GitSource.URL != "" {
			context := source.GitSource.Context
			// If a Git secret was passed in, retrieve it for use in our Git operations
			// The secret needs to be in the same namespace as the Component
			if component.Spec.Secret != "" {
				gitSecret := corev1.Secret{}
				namespacedName := types.NamespacedName{
					Name:      component.Spec.Secret,
					Namespace: component.Namespace,
				}

				err = r.Client.Get(ctx, namespacedName, &gitSecret)
				if err != nil {
					log.Error(err, fmt.Sprintf("Unable to retrieve Git secret %v, exiting reconcile loop %v", component.Spec.Secret, req.NamespacedName))
					r.SetCreateConditionAndUpdateCR(ctx, req, &component, err)
					return ctrl.Result{}, nil
				}

				gitToken = string(gitSecret.Data["password"])
			}

			var devfileBytes []byte
			var gitURL string
			if source.GitSource.DevfileURL == "" && source.GitSource.DockerfileURL == "" {
				if gitToken == "" {
					gitURL, err = util.ConvertGitHubURL(source.GitSource.URL, source.GitSource.Revision)
					if err != nil {
						log.Error(err, fmt.Sprintf("Unable to convert Github URL to raw format, exiting reconcile loop %v", req.NamespacedName))
						r.SetCreateConditionAndUpdateCR(ctx, req, &component, err)
						return ctrl.Result{}, nil
					}

					// append context to the path if present
					// context is usually set when the git repo is a multi-component repo (example - contains both frontend & backend)
					var devfileDir string
					if context == "" {
						devfileDir = gitURL
					} else {
						devfileDir = gitURL + "/" + context
					}

					devfileBytes, err = devfile.DownloadDevfile(devfileDir)
					if err != nil {
						log.Error(err, fmt.Sprintf("Unable to read the devfile from dir %s %v", devfileDir, req.NamespacedName))
						r.SetCreateConditionAndUpdateCR(ctx, req, &component, err)
						return ctrl.Result{}, nil
					}
				} else {
					// Use SPI to retrieve the devfile from the private repository
					devfileBytes, err = spi.DownloadDevfileUsingSPI(r.SPIClient, ctx, component.Namespace, source.GitSource.URL, "main", context)
					if err != nil {
						log.Error(err, fmt.Sprintf("Unable to download from any known devfile locations from %s %v", source.GitSource.URL, req.NamespacedName))
						r.SetCreateConditionAndUpdateCR(ctx, req, &component, err)
						return ctrl.Result{}, nil
					}
				}

			} else if source.GitSource.DockerfileURL != "" {
				devfileData, err := devfile.CreateDevfileForDockerfileBuild(source.GitSource.DockerfileURL, context)
				if err != nil {
					log.Error(err, fmt.Sprintf("Unable to create devfile for dockerfile build %v", req.NamespacedName))
					r.SetCreateConditionAndUpdateCR(ctx, req, &component, err)
					return ctrl.Result{}, nil
				}

				devfileBytes, err = yaml.Marshal(devfileData)
				if err != nil {
					log.Error(err, fmt.Sprintf("Unable to marshall devfile, exiting reconcile loop %v", req.NamespacedName))
					r.SetCreateConditionAndUpdateCR(ctx, req, &component, err)
					return ctrl.Result{}, nil
				}
			} else if source.GitSource.DevfileURL != "" {
				devfileBytes, err = util.CurlEndpoint(source.GitSource.DevfileURL)
				if err != nil {
					log.Error(err, fmt.Sprintf("Unable to GET %s, exiting reconcile loop %v", source.GitSource.DevfileURL, req.NamespacedName))
					err := fmt.Errorf("unable to GET from %s", source.GitSource.DevfileURL)
					r.SetCreateConditionAndUpdateCR(ctx, req, &component, err)
					return ctrl.Result{}, nil
				}
			}

			// Parse the Component Devfile
			compDevfileData, err = devfile.ParseDevfileModel(string(devfileBytes))
			if err != nil {
				log.Error(err, fmt.Sprintf("Unable to parse the devfile from Component, exiting reconcile loop %v", req.NamespacedName))
				r.SetCreateConditionAndUpdateCR(ctx, req, &component, err)
				return ctrl.Result{}, nil
			}
		} else {
			// An image component was specified
			// Generate a stub devfile for the component
			compDevfileData, err = devfile.ConvertImageComponentToDevfile(component)
			if err != nil {
				log.Error(err, fmt.Sprintf("Unable to convert the Image Component to a devfile %v", req.NamespacedName))
				r.SetCreateConditionAndUpdateCR(ctx, req, &component, err)
				return ctrl.Result{}, nil
			}
			component.Status.ContainerImage = component.Spec.ContainerImage
		}

		err = r.updateComponentDevfileModel(req, compDevfileData, component)
		if err != nil {
			log.Error(err, fmt.Sprintf("Unable to update the Component Devfile model %v", req.NamespacedName))
			r.SetCreateConditionAndUpdateCR(ctx, req, &component, err)
			return ctrl.Result{}, nil
		}

		if hasApplication.Status.Devfile != "" {
			// Get the devfile of the hasApp CR
			hasAppDevfileData, err := devfile.ParseDevfileModel(hasApplication.Status.Devfile)
			if err != nil {
				log.Error(err, fmt.Sprintf("Unable to parse the devfile from Application, exiting reconcile loop %v", req.NamespacedName))
				r.SetCreateConditionAndUpdateCR(ctx, req, &component, err)
				return ctrl.Result{}, err
			}

			err = r.updateApplicationDevfileModel(hasAppDevfileData, component)
			if err != nil {
				log.Error(err, fmt.Sprintf("Unable to update the HAS Application Devfile model %v", req.NamespacedName))
				r.SetCreateConditionAndUpdateCR(ctx, req, &component, err)
				return ctrl.Result{}, nil
			}

			yamlHASCompData, err := yaml.Marshal(compDevfileData)
			if err != nil {
				log.Error(err, fmt.Sprintf("Unable to marshall the Component devfile, exiting reconcile loop %v", req.NamespacedName))
				r.SetCreateConditionAndUpdateCR(ctx, req, &component, err)
				return ctrl.Result{}, nil
			}

			component.Status.Devfile = string(yamlHASCompData)

			// Update the HASApp CR with the new devfile
			yamlHASAppData, err := yaml.Marshal(hasAppDevfileData)
			if err != nil {
				log.Error(err, fmt.Sprintf("Unable to marshall the Application devfile, exiting reconcile loop %v", req.NamespacedName))
				r.SetCreateConditionAndUpdateCR(ctx, req, &component, err)
				return ctrl.Result{}, nil
			}
			hasApplication.Status.Devfile = string(yamlHASAppData)
			err = r.Status().Update(ctx, &hasApplication)
			if err != nil {
				log.Error(err, "Unable to update Application")
				// if we're unable to update the Application CR, then  we need to err out
				// since we need to save a reference of the Component in Application
				r.SetCreateConditionAndUpdateCR(ctx, req, &component, err)
				return ctrl.Result{}, err
			}

			// Set the container image in the status
			component.Status.ContainerImage = component.Spec.ContainerImage

			log.Info(fmt.Sprintf("Adding the GitOps repository information to the status for component %v", req.NamespacedName))
			err = setGitopsStatus(&component, hasAppDevfileData)
			if err != nil {
				log.Error(err, fmt.Sprintf("Unable to retrieve gitops repository information for resource %v", req.NamespacedName))
				r.SetCreateConditionAndUpdateCR(ctx, req, &component, err)
				return ctrl.Result{}, err
			}

			// Generate and push the gitops resources
<<<<<<< HEAD
			if err := r.generateGitops(ctx, req, &component); err != nil {
				errMsg := fmt.Sprintf("Unable to generate gitops resources for component %v", req.NamespacedName)
				log.Error(err, errMsg)
				r.SetCreateConditionAndUpdateCR(ctx, req, &component, fmt.Errorf("%v: %v", errMsg, err))
				return ctrl.Result{}, nil
=======
			if !component.Spec.SkipGitOpsResourceGeneration {
				if err := r.generateGitops(ctx, &component); err != nil {
					errMsg := fmt.Sprintf("Unable to generate gitops resources for component %v", req.NamespacedName)
					log.Error(err, errMsg)
					r.SetGitOpsGeneratedConditionAndUpdateCR(ctx, &component, fmt.Errorf("%v: %v", errMsg, err))
					r.SetCreateConditionAndUpdateCR(ctx, &component, fmt.Errorf("%v: %v", errMsg, err))
					return ctrl.Result{}, nil
				} else {
					r.SetGitOpsGeneratedConditionAndUpdateCR(ctx, &component, nil)
				}
>>>>>>> 9ca0625d
			}

			r.SetCreateConditionAndUpdateCR(ctx, req, &component, nil)

		}
	} else {

		// If the model already exists, see if fields have been updated
		log.Info(fmt.Sprintf("Checking if the Component has been updated %v", req.NamespacedName))

		// Parse the Component Devfile
		hasCompDevfileData, err := devfile.ParseDevfileModel(component.Status.Devfile)
		if err != nil {
			log.Error(err, fmt.Sprintf("Unable to parse the devfile from Component status, exiting reconcile loop %v", req.NamespacedName))
			r.SetUpdateConditionAndUpdateCR(ctx, req, &component, err)
			return ctrl.Result{}, nil
		}

		err = r.updateComponentDevfileModel(req, hasCompDevfileData, component)
		if err != nil {
			log.Error(err, fmt.Sprintf("Unable to update the Component Devfile model %v", req.NamespacedName))
			r.SetUpdateConditionAndUpdateCR(ctx, req, &component, err)
			return ctrl.Result{}, nil
		}

		// Read the devfile again to compare it with any updates
		oldCompDevfileData, err := devfile.ParseDevfileModel(component.Status.Devfile)
		if err != nil {
			log.Error(err, fmt.Sprintf("Unable to parse the devfile from Component status, exiting reconcile loop %v", req.NamespacedName))
			r.SetUpdateConditionAndUpdateCR(ctx, req, &component, err)
			return ctrl.Result{}, nil
		}

		containerImage := component.Spec.ContainerImage
		skipGitOpsGeneration := component.Spec.SkipGitOpsResourceGeneration
		isUpdated := !reflect.DeepEqual(oldCompDevfileData, hasCompDevfileData) || containerImage != component.Status.ContainerImage || skipGitOpsGeneration != component.Status.GitOps.ResourceGenerationSkipped
		if isUpdated {
			log.Info(fmt.Sprintf("The Component was updated %v", req.NamespacedName))
			component.Status.GitOps.ResourceGenerationSkipped = skipGitOpsGeneration
			yamlHASCompData, err := yaml.Marshal(hasCompDevfileData)
			if err != nil {
				log.Error(err, fmt.Sprintf("Unable to marshall the Component devfile, exiting reconcile loop %v", req.NamespacedName))
				r.SetUpdateConditionAndUpdateCR(ctx, req, &component, err)
				return ctrl.Result{}, nil
			}

			// Generate and push the gitops resources, if necessary.
			component.Status.ContainerImage = component.Spec.ContainerImage
<<<<<<< HEAD
			if err := r.generateGitops(ctx, req, &component); err != nil {
				errMsg := fmt.Sprintf("Unable to generate gitops resources for component %v", req.NamespacedName)
				log.Error(err, errMsg)
				r.SetUpdateConditionAndUpdateCR(ctx, req, &component, fmt.Errorf("%v: %v", errMsg, err))
				return ctrl.Result{}, nil
=======
			if !component.Spec.SkipGitOpsResourceGeneration {
				if err := r.generateGitops(ctx, &component); err != nil {
					errMsg := fmt.Sprintf("Unable to generate gitops resources for component %v", req.NamespacedName)
					log.Error(err, errMsg)
					r.SetGitOpsGeneratedConditionAndUpdateCR(ctx, &component, fmt.Errorf("%v: %v", errMsg, err))
					r.SetUpdateConditionAndUpdateCR(ctx, &component, fmt.Errorf("%v: %v", errMsg, err))
					return ctrl.Result{}, nil
				} else {
					r.SetGitOpsGeneratedConditionAndUpdateCR(ctx, &component, nil)
				}
>>>>>>> 9ca0625d
			}

			component.Status.Devfile = string(yamlHASCompData)
			r.SetUpdateConditionAndUpdateCR(ctx, req, &component, nil)

		} else {
			log.Info(fmt.Sprintf("The Component devfile data was not updated %v", req.NamespacedName))
		}
	}

	// Get the Webhook from the event listener route and update it
	// Only attempt to get it if the build generation succeeded, otherwise the route won't exist
	if len(component.Status.Conditions) > 0 && component.Status.Conditions[len(component.Status.Conditions)-1].Status == metav1.ConditionTrue &&
		component.Spec.Source.GitSource != nil && component.Spec.Source.GitSource.URL != "" &&
		(component.ObjectMeta.Annotations == nil || component.ObjectMeta.Annotations[gitops.PaCAnnotation] != "1") {
		createdWebhook := &routev1.Route{}
		err = r.Client.Get(ctx, types.NamespacedName{Name: "el" + component.Name, Namespace: component.Namespace}, createdWebhook)
		if err != nil {
			if errors.IsNotFound(err) {
				log.Error(err, fmt.Sprintf("Unable to fetch the created webhook %v, retrying", "el-"+component.Name))
				return ctrl.Result{Requeue: true}, nil
			} else {
				return ctrl.Result{}, err
			}
		}

		// Get the ingress url from the status of the route, if it exists
		if len(createdWebhook.Status.Ingress) != 0 {
			component.Status.Webhook = createdWebhook.Status.Ingress[0].Host
			r.Client.Status().Update(ctx, &component)
		}
	}

	log.Info(fmt.Sprintf("Finished reconcile loop for %v", req.NamespacedName))
	return ctrl.Result{}, nil
}

// generateGitops retrieves the necessary information about a Component's gitops repository (URL, branch, context)
// and attempts to use the GitOps package to generate gitops resources based on that component
func (r *ComponentReconciler) generateGitops(ctx context.Context, req ctrl.Request, component *appstudiov1alpha1.Component) error {
	log := r.Log.WithValues("Component", req.NamespacedName).WithValues("clusterName", req.ClusterName)

	gitOpsURL, gitOpsBranch, gitOpsContext, err := util.ProcessGitOpsStatus(component.Status.GitOps, r.GitToken)
	if err != nil {
		return err
	}

	// Create a temp folder to create the gitops resources in
	tempDir, err := ioutils.CreateTempPath(component.Name, r.AppFS)
	if err != nil {
		log.Error(err, "unable to create temp directory for gitops resources due to error")
		return fmt.Errorf("unable to create temp directory for gitops resources due to error: %v", err)
	}

	// Generate and push the gitops resources
	gitopsConfig := prepare.PrepareGitopsConfig(ctx, r.Client, *component)

	err = gitops.GenerateAndPush(tempDir, gitOpsURL, *component, r.Executor, r.AppFS, gitOpsBranch, gitOpsContext, gitopsConfig)
	if err != nil {
		gitOpsErr := util.SanitizeErrorMessage(err)
		log.Error(gitOpsErr, "unable to generate gitops resources due to error")
		return gitOpsErr
	}

	// Remove the temp folder that was created
	return r.AppFS.RemoveAll(tempDir)
}

// setGitopsStatus adds the necessary gitops info (url, branch, context) to the component CR status
func setGitopsStatus(component *appstudiov1alpha1.Component, devfileData data.DevfileData) error {
	var err error
	devfileAttributes := devfileData.GetMetadata().Attributes

	// Get the GitOps repository URL
	gitOpsURL := devfileAttributes.GetString("gitOpsRepository.url", &err)
	if err != nil {
		return fmt.Errorf("unable to retrieve GitOps repository from Application CR devfile: %v", err)
	}
	component.Status.GitOps.RepositoryURL = gitOpsURL

	// Get the GitOps repository branch
	gitOpsBranch := devfileAttributes.GetString("gitOpsRepository.branch", &err)
	if err != nil {
		if _, ok := err.(*attributes.KeyNotFoundError); !ok {
			return err
		}
	}
	if gitOpsBranch != "" {
		component.Status.GitOps.Branch = gitOpsBranch
	}

	// Get the GitOps repository context
	gitOpsContext := devfileAttributes.GetString("gitOpsRepository.context", &err)
	if err != nil {
		if _, ok := err.(*attributes.KeyNotFoundError); !ok {
			return err
		}
	}
	if gitOpsContext != "" {
		component.Status.GitOps.Context = gitOpsContext
	}

	component.Status.GitOps.ResourceGenerationSkipped = component.Spec.SkipGitOpsResourceGeneration
	return nil
}

// SetupWithManager sets up the controller with the Manager.
func (r *ComponentReconciler) SetupWithManager(mgr ctrl.Manager) error {
	return ctrl.NewControllerManagedBy(mgr).
		For(&appstudiov1alpha1.Component{}, builder.WithPredicates(predicate.GenerationChangedPredicate{})).
		WithOptions(controller.Options{
			RateLimiter: workqueue.NewItemExponentialFailureRateLimiter(time.Duration(500*time.Millisecond), time.Duration(60*time.Second)),
		}).
		Complete(r)
}<|MERGE_RESOLUTION|>--- conflicted
+++ resolved
@@ -338,24 +338,16 @@
 			}
 
 			// Generate and push the gitops resources
-<<<<<<< HEAD
-			if err := r.generateGitops(ctx, req, &component); err != nil {
-				errMsg := fmt.Sprintf("Unable to generate gitops resources for component %v", req.NamespacedName)
-				log.Error(err, errMsg)
-				r.SetCreateConditionAndUpdateCR(ctx, req, &component, fmt.Errorf("%v: %v", errMsg, err))
-				return ctrl.Result{}, nil
-=======
 			if !component.Spec.SkipGitOpsResourceGeneration {
-				if err := r.generateGitops(ctx, &component); err != nil {
+				if err := r.generateGitops(ctx, req, &component); err != nil {
 					errMsg := fmt.Sprintf("Unable to generate gitops resources for component %v", req.NamespacedName)
 					log.Error(err, errMsg)
 					r.SetGitOpsGeneratedConditionAndUpdateCR(ctx, &component, fmt.Errorf("%v: %v", errMsg, err))
-					r.SetCreateConditionAndUpdateCR(ctx, &component, fmt.Errorf("%v: %v", errMsg, err))
+					r.SetCreateConditionAndUpdateCR(ctx, req, &component, fmt.Errorf("%v: %v", errMsg, err))
 					return ctrl.Result{}, nil
 				} else {
 					r.SetGitOpsGeneratedConditionAndUpdateCR(ctx, &component, nil)
 				}
->>>>>>> 9ca0625d
 			}
 
 			r.SetCreateConditionAndUpdateCR(ctx, req, &component, nil)
@@ -404,24 +396,16 @@
 
 			// Generate and push the gitops resources, if necessary.
 			component.Status.ContainerImage = component.Spec.ContainerImage
-<<<<<<< HEAD
-			if err := r.generateGitops(ctx, req, &component); err != nil {
-				errMsg := fmt.Sprintf("Unable to generate gitops resources for component %v", req.NamespacedName)
-				log.Error(err, errMsg)
-				r.SetUpdateConditionAndUpdateCR(ctx, req, &component, fmt.Errorf("%v: %v", errMsg, err))
-				return ctrl.Result{}, nil
-=======
 			if !component.Spec.SkipGitOpsResourceGeneration {
-				if err := r.generateGitops(ctx, &component); err != nil {
+				if err := r.generateGitops(ctx, req, &component); err != nil {
 					errMsg := fmt.Sprintf("Unable to generate gitops resources for component %v", req.NamespacedName)
 					log.Error(err, errMsg)
 					r.SetGitOpsGeneratedConditionAndUpdateCR(ctx, &component, fmt.Errorf("%v: %v", errMsg, err))
-					r.SetUpdateConditionAndUpdateCR(ctx, &component, fmt.Errorf("%v: %v", errMsg, err))
+					r.SetUpdateConditionAndUpdateCR(ctx, req, &component, fmt.Errorf("%v: %v", errMsg, err))
 					return ctrl.Result{}, nil
 				} else {
 					r.SetGitOpsGeneratedConditionAndUpdateCR(ctx, &component, nil)
 				}
->>>>>>> 9ca0625d
 			}
 
 			component.Status.Devfile = string(yamlHASCompData)
